<!--
Thank you for contributing! Please make sure that your code changes
are covered with tests. And in case of new features or big changes
remember to adjust the documentation.

Feel free to ping committers for the review!

In case of existing issue, reference it using one of the following:

closes: #ISSUE
related: #ISSUE

How to write a good git commit message:
http://chris.beams.io/posts/git-commit/
-->

<<<<<<< HEAD
---
**^ Add meaningful description above**
Apart from providing meaningful description remember:
- Adjust or add tests to avoid regression
- Adjust or add helpful documentation
- Add yourself to CONTRIBUTORS.txt in case of code changes
=======
<!-- What will be the new behaviour after the PR is merged? -->

<!-- A code snippet showing the new features added (if any)? -->

<!-- Does the change affect the end users or is it internal? -->

<!-- Why have you decided to solve the problem this way? What were the trade-offs? (If appropriate.) -->

<!-- Are there any breaking or risky changes? -->


## Issues/PRs

<!-- Cross-referencing is highly useful in hindsight. Put the main issue, and all the related/affected/causing/preceding issues and PRs related to this change. -->

> Issues:

> Related:


## Type of changes

<!-- Remove the irrelevant items. Keep only those that reflect the main purpose of the change. -->

- New feature (non-breaking change which adds functionality)
- Bug fix (non-breaking change which fixes an issue)
- Refactoring (non-breaking change which does not alter the behaviour)
- Mostly documentation and examples (no code changes)
- Mostly CI/CD automation, contribution experience


## Checklist

- [ ] The code addresses only the mentioned problem, and this problem only
- [ ] I think the code is well written
- [ ] Unit tests for the changes exist
- [ ] Documentation reflects the changes
- [ ] If you provide code modification, please add yourself to `CONTRIBUTORS.txt`

<!-- Are there any questions or uncertainties left?
     Any tasks that have to be done to complete the PR? -->
>>>>>>> 58742413
<|MERGE_RESOLUTION|>--- conflicted
+++ resolved
@@ -3,7 +3,7 @@
 are covered with tests. And in case of new features or big changes
 remember to adjust the documentation.
 
-Feel free to ping committers for the review!
+Feel free to ping maintainers for the review!
 
 In case of existing issue, reference it using one of the following:
 
@@ -12,55 +12,4 @@
 
 How to write a good git commit message:
 http://chris.beams.io/posts/git-commit/
--->
-
-<<<<<<< HEAD
----
-**^ Add meaningful description above**
-Apart from providing meaningful description remember:
-- Adjust or add tests to avoid regression
-- Adjust or add helpful documentation
-- Add yourself to CONTRIBUTORS.txt in case of code changes
-=======
-<!-- What will be the new behaviour after the PR is merged? -->
-
-<!-- A code snippet showing the new features added (if any)? -->
-
-<!-- Does the change affect the end users or is it internal? -->
-
-<!-- Why have you decided to solve the problem this way? What were the trade-offs? (If appropriate.) -->
-
-<!-- Are there any breaking or risky changes? -->
-
-
-## Issues/PRs
-
-<!-- Cross-referencing is highly useful in hindsight. Put the main issue, and all the related/affected/causing/preceding issues and PRs related to this change. -->
-
-> Issues:
-
-> Related:
-
-
-## Type of changes
-
-<!-- Remove the irrelevant items. Keep only those that reflect the main purpose of the change. -->
-
-- New feature (non-breaking change which adds functionality)
-- Bug fix (non-breaking change which fixes an issue)
-- Refactoring (non-breaking change which does not alter the behaviour)
-- Mostly documentation and examples (no code changes)
-- Mostly CI/CD automation, contribution experience
-
-
-## Checklist
-
-- [ ] The code addresses only the mentioned problem, and this problem only
-- [ ] I think the code is well written
-- [ ] Unit tests for the changes exist
-- [ ] Documentation reflects the changes
-- [ ] If you provide code modification, please add yourself to `CONTRIBUTORS.txt`
-
-<!-- Are there any questions or uncertainties left?
-     Any tasks that have to be done to complete the PR? -->
->>>>>>> 58742413
+-->